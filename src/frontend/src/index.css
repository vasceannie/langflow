--- conflicted
+++ resolved
@@ -12,17 +12,12 @@
 }
 
 code {
-<<<<<<< HEAD
   font-family: source-code-pro, Menlo, Monaco, Consolas, "Courier New",
     monospace;
-=======
-	font-family: source-code-pro, Menlo, Monaco, Consolas, "Courier New",
-		monospace;
 }
 
 /* The style below sets the cursor property of the element with the class .react-flow__pane to the default cursor.
 The cursor: default; property value restores the browser's default cursor style for the targeted element. By applying this style, the element will no longer have a custom cursor appearance such as "grab" or any other custom cursor defined elsewhere in the application. Instead, it will revert to the default cursor style determined by the browser, typically an arrow-shaped cursor. */
 .react-flow__pane {
   cursor: default;
->>>>>>> 730fe455
 }