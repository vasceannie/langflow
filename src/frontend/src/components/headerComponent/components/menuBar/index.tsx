--- conflicted
+++ resolved
@@ -47,7 +47,6 @@
       <Link to="/">
         <ChevronLeft className="w-4" />
       </Link>
-<<<<<<< HEAD
       <div className="flex items-center font-medium text-sm rounded-md py-1 px-1.5 gap-0.5">
         <DropdownMenu>
           <DropdownMenuTrigger>
@@ -55,25 +54,6 @@
               {current_flow.name}
               <ChevronDown className="w-4 h-4" />
             </Button>
-=======
-      <Button variant="primary" size="sm">
-        {/* <RenameLabel
-          value={current_flow.name}
-          setValue={(value) => {
-            if (value !== "") {
-              let newFlow = _.cloneDeep(current_flow);
-              newFlow.name = value;
-              updateFlow(newFlow);
-            }
-          }}
-          rename={rename}
-          setRename={setRename}
-        /> */}
-        <DropdownMenu>
-          <DropdownMenuTrigger className="gap-2 flex items-center">
-            {current_flow.name}
-            <ChevronDown className="w-4 h-4" />
->>>>>>> 1cf0c204
           </DropdownMenuTrigger>
           <DropdownMenuContent className="w-44">
             <DropdownMenuLabel>Edit</DropdownMenuLabel>
@@ -129,7 +109,7 @@
             </DropdownMenuItem>
           </DropdownMenuContent>
         </DropdownMenu>
-      </Button>
+      </div>
     </div>
   );
 };
