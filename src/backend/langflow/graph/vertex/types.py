--- conflicted
+++ resolved
@@ -1,20 +1,14 @@
 import ast
-from typing import Callable, Dict, List, Union
+from typing import Callable, Dict, List, Union, Optional
 
 from langflow.graph.vertex.base import StatefulVertex, StatelessVertex
 from langflow.graph.utils import flatten_list
 from langflow.interface.utils import extract_input_variables_from_prompt
 
 
-<<<<<<< HEAD
 class AgentVertex(StatelessVertex):
-    def __init__(self, data: Dict):
-        super().__init__(data, base_type="agents")
-=======
-class AgentVertex(Vertex):
     def __init__(self, data: Dict, params: Optional[Dict] = None):
         super().__init__(data, base_type="agents", params=params)
->>>>>>> 4544abe9
 
         self.tools: List[Union[ToolkitVertex, ToolVertex]] = []
         self.chains: List[ChainVertex] = []
@@ -55,29 +49,18 @@
         self._build(user_id=user_id)
 
 
-<<<<<<< HEAD
 class ToolVertex(StatelessVertex):
-    def __init__(self, data: Dict):
-        super().__init__(data, base_type="tools")
-=======
-class ToolVertex(Vertex):
     def __init__(self, data: Dict, params: Optional[Dict] = None):
         super().__init__(data, base_type="tools", params=params)
->>>>>>> 4544abe9
 
 
 class LLMVertex(StatelessVertex):
     built_node_type = None
     class_built_object = None
 
-<<<<<<< HEAD
-    def __init__(self, data: Dict):
-        super().__init__(data, base_type="llms")
+    def __init__(self, data: Dict, params: Optional[Dict] = None):
+        super().__init__(data, base_type="llms", params=params)
         self.steps: List[Callable] = [self._custom_build]
-=======
-    def __init__(self, data: Dict, params: Optional[Dict] = None):
-        super().__init__(data, base_type="llms", params=params)
->>>>>>> 4544abe9
 
     def _custom_build(self, *args, **kwargs):
         # LLM is different because some models might take up too much memory
@@ -94,15 +77,9 @@
             self.class_built_object = self._built_object
 
 
-<<<<<<< HEAD
 class ToolkitVertex(StatelessVertex):
-    def __init__(self, data: Dict):
-        super().__init__(data, base_type="toolkits")
-=======
-class ToolkitVertex(Vertex):
     def __init__(self, data: Dict, params=None):
         super().__init__(data, base_type="toolkits", params=params)
->>>>>>> 4544abe9
 
 
 class FileToolVertex(ToolVertex):
@@ -124,15 +101,9 @@
             self._build(user_id=user_id)
 
 
-<<<<<<< HEAD
 class DocumentLoaderVertex(StatefulVertex):
-    def __init__(self, data: Dict):
-        super().__init__(data, base_type="documentloaders")
-=======
-class DocumentLoaderVertex(Vertex):
     def __init__(self, data: Dict, params: Optional[Dict] = None):
         super().__init__(data, base_type="documentloaders", params=params)
->>>>>>> 4544abe9
 
     def _built_object_repr(self):
         # This built_object is a list of documents. Maybe we should
@@ -150,23 +121,13 @@
         return f"{self.vertex_type}()"
 
 
-<<<<<<< HEAD
 class EmbeddingVertex(StatefulVertex):
-    def __init__(self, data: Dict):
-        super().__init__(data, base_type="embeddings")
+    def __init__(self, data: Dict, params: Optional[Dict] = None):
+        super().__init__(data, base_type="embeddings", params=params)
 
 
 class VectorStoreVertex(StatefulVertex):
-    def __init__(self, data: Dict):
-=======
-class EmbeddingVertex(Vertex):
-    def __init__(self, data: Dict, params: Optional[Dict] = None):
-        super().__init__(data, base_type="embeddings", params=params)
-
-
-class VectorStoreVertex(Vertex):
     def __init__(self, data: Dict, params=None):
->>>>>>> 4544abe9
         super().__init__(data, base_type="vectorstores")
 
         self.params = params or {}
@@ -217,15 +178,9 @@
         super().__init__(data, base_type="retrievers")
 
 
-<<<<<<< HEAD
 class TextSplitterVertex(StatefulVertex):
-    def __init__(self, data: Dict):
-        super().__init__(data, base_type="textsplitters")
-=======
-class TextSplitterVertex(Vertex):
     def __init__(self, data: Dict, params: Optional[Dict] = None):
         super().__init__(data, base_type="textsplitters", params=params)
->>>>>>> 4544abe9
 
     def _built_object_repr(self):
         # This built_object is a list of documents. Maybe we should
