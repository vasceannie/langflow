{
  "name": "langflow",
  "version": "0.1.2",
  "private": true,
  "dependencies": {
    "@emotion/react": "^11.10.5",
    "@emotion/styled": "^11.10.5",
    "@headlessui/react": "^1.7.10",
    "@heroicons/react": "^2.0.15",
    "@mui/material": "^5.11.9",
<<<<<<< HEAD
    "@radix-ui/react-checkbox": "^1.0.4",
    "@radix-ui/react-dialog": "^1.0.4",
    "@radix-ui/react-dropdown-menu": "^2.0.5",
=======
    "@radix-ui/react-accordion": "^1.1.2",
    "@radix-ui/react-checkbox": "^1.0.4",
    "@radix-ui/react-dialog": "^1.0.4",
    "@radix-ui/react-dropdown-menu": "^2.0.5",
    "@radix-ui/react-icons": "^1.3.0",
>>>>>>> 5d3a7f06
    "@radix-ui/react-label": "^2.0.2",
    "@radix-ui/react-menubar": "^1.0.3",
    "@radix-ui/react-progress": "^1.0.3",
    "@radix-ui/react-separator": "^1.0.3",
    "@radix-ui/react-slot": "^1.0.2",
    "@radix-ui/react-switch": "^1.0.3",
    "@radix-ui/react-tabs": "^1.0.4",
    "@radix-ui/react-tooltip": "^1.0.6",
    "@tabler/icons-react": "^2.18.0",
    "@tailwindcss/forms": "^0.5.3",
    "@tailwindcss/line-clamp": "^0.4.4",
    "accordion": "^3.0.2",
    "ace-builds": "^1.16.0",
    "add": "^2.0.6",
    "ansi-to-html": "^0.7.2",
    "axios": "^1.3.2",
    "base64-js": "^1.5.1",
    "class-variance-authority": "^0.6.0",
    "clsx": "^1.2.1",
    "dompurify": "^3.0.4",
    "esbuild": "^0.17.18",
    "lodash": "^4.17.21",
    "lucide-react": "^0.233.0",
    "react": "^18.2.0",
    "react-ace": "^10.1.0",
    "react-cookie": "^4.1.1",
    "react-dom": "^18.2.0",
    "react-error-boundary": "^4.0.2",
    "react-icons": "^4.8.0",
    "react-laag": "^2.0.5",
    "react-markdown": "^8.0.7",
    "react-router-dom": "^6.8.1",
    "react-syntax-highlighter": "^15.5.0",
    "react-tabs": "^6.0.0",
    "react-tooltip": "^5.13.1",
    "reactflow": "^11.5.5",
    "rehype-mathjax": "^4.0.2",
    "remark-gfm": "^3.0.1",
    "remark-math": "^5.1.1",
    "shadcn-ui": "^0.2.2",
    "short-unique-id": "^4.4.4",
    "switch": "^0.0.0",
    "table": "^6.8.1",
    "tailwind-merge": "^1.13.0",
    "tailwindcss-animate": "^1.0.5",
    "uuid": "^9.0.0",
    "vite-plugin-svgr": "^3.2.0",
    "web-vitals": "^2.1.4"
  },
  "scripts": {
    "dev:docker": "vite --host 0.0.0.0",
    "start": "vite",
    "build": "vite build",
    "serve": "vite preview",
    "format": "npx prettier --write \"**/*.{js,jsx,ts,tsx,json,md}\""
  },
  "eslintConfig": {
    "extends": [
      "react-app",
      "react-app/jest"
    ]
  },
  "browserslist": {
    "production": [
      ">0.2%",
      "not dead",
      "not op_mini all"
    ],
    "development": [
      "last 1 chrome version",
      "last 1 firefox version",
      "last 1 safari version"
    ]
  },
  "proxy": "http://127.0.0.1:7860",
  "devDependencies": {
    "@swc/cli": "^0.1.62",
    "@swc/core": "^1.3.62",
    "@tailwindcss/typography": "^0.5.9",
    "@testing-library/jest-dom": "^5.16.5",
    "@testing-library/react": "^13.4.0",
    "@testing-library/user-event": "^13.5.0",
    "@types/jest": "^27.5.2",
    "@types/lodash": "^4.14.194",
    "@types/node": "^16.18.12",
    "@types/react": "^18.0.28",
    "@types/react-dom": "^18.0.11",
    "@types/uuid": "^9.0.1",
    "@vitejs/plugin-react-swc": "^3.0.0",
    "autoprefixer": "^10.4.14",
    "daisyui": "^3.1.1",
    "postcss": "^8.4.23",
    "prettier": "^2.8.8",
    "prettier-plugin-organize-imports": "^3.2.2",
    "prettier-plugin-tailwindcss": "^0.3.0",
    "tailwindcss": "^3.3.2",
    "typescript": "^5.0.2",
    "vite": "^4.3.9"
  }
}<|MERGE_RESOLUTION|>--- conflicted
+++ resolved
@@ -8,17 +8,11 @@
     "@headlessui/react": "^1.7.10",
     "@heroicons/react": "^2.0.15",
     "@mui/material": "^5.11.9",
-<<<<<<< HEAD
-    "@radix-ui/react-checkbox": "^1.0.4",
-    "@radix-ui/react-dialog": "^1.0.4",
-    "@radix-ui/react-dropdown-menu": "^2.0.5",
-=======
     "@radix-ui/react-accordion": "^1.1.2",
     "@radix-ui/react-checkbox": "^1.0.4",
     "@radix-ui/react-dialog": "^1.0.4",
     "@radix-ui/react-dropdown-menu": "^2.0.5",
     "@radix-ui/react-icons": "^1.3.0",
->>>>>>> 5d3a7f06
     "@radix-ui/react-label": "^2.0.2",
     "@radix-ui/react-menubar": "^1.0.3",
     "@radix-ui/react-progress": "^1.0.3",
