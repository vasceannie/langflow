[tool.poetry]
name = "langflow"
version = "0.0.59"
description = "A Python package with a built-in web application"
authors = ["Logspace <contact@logspace.ai>"]
maintainers = [
    "Gabriel Almeida <gabriel@logspace.ai>",
    "Ibis Prevedello <ibiscp@gmail.com>",
    "Lucas Eduoli <lucaseduoli@gmail.com>",
    "Otávio Anovazzi <otavio2204@gmail.com>",
]
repository = "https://github.com/logspace-ai/langflow"
license = "MIT"
readme = "README.md"
keywords = ["nlp", "langchain", "openai", "gpt", "gui"]
packages = [{ include = "langflow", from = "src/backend" }]
include = ["src/backend/langflow/*", "src/backend/langflow/**/*"]


[tool.poetry.scripts]
langflow = "langflow.__main__:main"

[tool.poetry.dependencies]
python = "^3.9"
fastapi = "^0.92.0"
uvicorn = "^0.20.0"
beautifulsoup4 = "^4.11.2"
google-search-results = "^2.4.1"
google-api-python-client = "^2.79.0"
typer = "^0.7.0"
gunicorn = "^20.1.0"
<<<<<<< HEAD
langchain = "~0.0.113"
=======
langchain = "^0.0.150"
>>>>>>> a067b38d
openai = "^0.27.2"
types-pyyaml = "^6.0.12.8"
dill = "^0.3.6"
pandas = "^1.5.3"
chromadb = "^0.3.21"
huggingface-hub = "^0.13.3"
rich = "^13.3.3"
llama-cpp-python = "0.1.23"
networkx = "^3.1"
unstructured = "^0.5.11"
pypdf = "^3.7.1"
lxml = "^4.9.2"
pysrt = "^1.1.2"
fake-useragent = "^1.1.3"
docstring-parser = "^0.15"
psycopg2-binary = "^2.9.6"
pyarrow = "^11.0.0"

[tool.poetry.group.dev.dependencies]
black = "^23.1.0"
ipykernel = "^6.21.2"
mypy = "^1.1.1"
ruff = "^0.0.254"
httpx = "^0.23.3"
pytest = "^7.2.2"
types-requests = "^2.28.11"
requests = "^2.28.0"
pytest-cov = "^4.0.0"


[tool.ruff]
line-length = 120

[build-system]
requires = ["poetry-core"]
build-backend = "poetry.core.masonry.api"<|MERGE_RESOLUTION|>--- conflicted
+++ resolved
@@ -29,11 +29,7 @@
 google-api-python-client = "^2.79.0"
 typer = "^0.7.0"
 gunicorn = "^20.1.0"
-<<<<<<< HEAD
 langchain = "~0.0.113"
-=======
-langchain = "^0.0.150"
->>>>>>> a067b38d
 openai = "^0.27.2"
 types-pyyaml = "^6.0.12.8"
 dill = "^0.3.6"
