module.exports = {
  docs: [
    "Get-Started/welcome-to-langflow",
    {
      type: "category",
      label: "Get Started",
      items: [
        "Get-Started/get-started-installation",
        "Get-Started/get-started-quickstart",
      ],
    },
    {
      type: "category",
      label: "Starter Projects",
      items: [
<<<<<<< HEAD
        "Starter-Projects/starter-projects-basic-prompting",
        "Starter-Projects/starter-projects-blog-writer",
        "Starter-Projects/starter-projects-document-qa",
        "Starter-Projects/starter-projects-memory-chatbot",
        "Starter-Projects/starter-projects-simple-agent",
        "Starter-Projects/starter-projects-vector-store-rag",
        "Starter-Projects/starter-projects-travel-planning-agent",
=======
        'Starter-Projects/starter-projects-basic-prompting',
        'Starter-Projects/starter-projects-blog-writer',
        'Starter-Projects/starter-projects-document-qa',
        'Starter-Projects/starter-projects-memory-chatbot',
        'Starter-Projects/starter-projects-simple-agent',
        'Starter-Projects/starter-projects-vector-store-rag',
        'Starter-Projects/starter-projects-sequential-agent',
        'Starter-Projects/starter-projects-travel-planning-agent',
>>>>>>> 6902f161
      ],
    },
    {
      type: "category",
      label: "Workspace",
      items: [
        "Workspace/workspace-overview",
        "Workspace/workspace-api",
        "Workspace/workspace-logs",
        "Workspace/workspace-playground",
      ],
    },
    {
      type: "category",
      label: "Agents",
      items: [
        "Agents/agents-overview",
        "Agents/agent-tool-calling-agent-component",
      ],
    },
    {
      type: "category",
      label: "Configuration",
      items: [
        "Configuration/configuration-api-keys",
        "Configuration/configuration-authentication",
        "Configuration/configuration-auto-saving",
        "Configuration/configuration-backend-only",
        "Configuration/configuration-cli",
        "Configuration/configuration-global-variables",
        "Configuration/environment-variables",
      ],
    },
    {
      type: "category",
      label: "Components",
      items: [
        "Components/components-overview",
        "Components/components-agents",
        "Components/components-custom-components",
        "Components/components-chat-memory",
        "Components/components-data",
        "Components/components-embedding-models",
        "Components/components-helpers",
        "Components/components-io",
        "Components/components-loaders",
        "Components/components-logic",
        "Components/components-memories",
        "Components/components-models",
        "Components/components-prompts",
        "Components/components-rag",
        "Components/components-tools",
        "Components/components-vector-stores",
      ],
    },
    {
      type: "category",
      label: "Types",
      items: ["Types/types-data", "Types/types-message"],
    },
    {
      type: "category",
      label: "Deployment",
      items: [
        "Deployment/deployment-docker",
        "Deployment/deployment-gcp",
        "Deployment/deployment-hugging-face-spaces",
        "Deployment/deployment-kubernetes",
        "Deployment/deployment-railway",
        "Deployment/deployment-render",
      ],
    },
    {
      type: "category",
      label: "Integrations",
      items: [
        "Integrations/integrations-assemblyai",
        "Integrations/integrations-langfuse",
        "Integrations/integrations-langsmith",
        "Integrations/integrations-langwatch",
        {
          type: "category",
          label: "Google",
          items: [
            "Integrations/Google/integrations-setup-google-oauth-langflow",
          ],
        },
        {
          type: "category",
          label: "Notion",
          items: [
            "Integrations/Notion/integrations-notion",
            "Integrations/Notion/notion-agent-conversational",
            "Integrations/Notion/notion-agent-meeting-notes",
          ],
        },
      ],
    },
    {
      type: "category",
      label: "Contributing",
      items: [
        "Contributing/contributing-community",
        "Contributing/contributing-components",
        "Contributing/contributing-github-discussion-board",
        "Contributing/contributing-github-issues",
        "Contributing/contributing-how-to-contribute",
        "Contributing/contributing-telemetry",
      ],
    },
    {
      type: "category",
      label: "API Reference",
      items: [
        {
          type: "link",
          label: "API Documentation",
          href: "/api",
        },
      ],
    },
  ],
};<|MERGE_RESOLUTION|>--- conflicted
+++ resolved
@@ -13,15 +13,6 @@
       type: "category",
       label: "Starter Projects",
       items: [
-<<<<<<< HEAD
-        "Starter-Projects/starter-projects-basic-prompting",
-        "Starter-Projects/starter-projects-blog-writer",
-        "Starter-Projects/starter-projects-document-qa",
-        "Starter-Projects/starter-projects-memory-chatbot",
-        "Starter-Projects/starter-projects-simple-agent",
-        "Starter-Projects/starter-projects-vector-store-rag",
-        "Starter-Projects/starter-projects-travel-planning-agent",
-=======
         'Starter-Projects/starter-projects-basic-prompting',
         'Starter-Projects/starter-projects-blog-writer',
         'Starter-Projects/starter-projects-document-qa',
@@ -30,7 +21,6 @@
         'Starter-Projects/starter-projects-vector-store-rag',
         'Starter-Projects/starter-projects-sequential-agent',
         'Starter-Projects/starter-projects-travel-planning-agent',
->>>>>>> 6902f161
       ],
     },
     {
