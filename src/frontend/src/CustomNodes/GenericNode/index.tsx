<<<<<<< HEAD
import { classNames, nodeColors, nodeIcons, toTitleCase } from "../../utils";
import ParameterComponent from "./components/parameterComponent";
import InputParameterComponent from "./components/inputParameterComponent";
import { typesContext } from "../../contexts/typesContext";
import { useContext, useState, useEffect, useRef } from "react";
import { NodeDataType } from "../../types/flow";
=======
import { Zap } from "lucide-react";
import { useContext, useEffect, useRef, useState } from "react";
import { NodeToolbar } from "reactflow";
import ShadTooltip from "../../components/ShadTooltipComponent";
import Tooltip from "../../components/TooltipComponent";
import { useSSE } from "../../contexts/SSEContext";
>>>>>>> 5d3a7f06
import { alertContext } from "../../contexts/alertContext";
import { PopUpContext } from "../../contexts/popUpContext";
import { typesContext } from "../../contexts/typesContext";
import NodeModal from "../../modals/NodeModal";
import NodeToolbarComponent from "../../pages/FlowPage/components/nodeToolbarComponent";
import { NodeDataType } from "../../types/flow";
import {
  classNames,
  nodeColors,
  nodeIconsLucide,
  toTitleCase,
} from "../../utils";
import ParameterComponent from "./components/parameterComponent";

export default function GenericNode({
  data,
  selected,
}: {
  data: NodeDataType;
  selected: boolean;
}) {
  const { setErrorData } = useContext(alertContext);
  const showError = useRef(true);
  const { types, deleteNode } = useContext(typesContext);

  const { closePopUp, openPopUp } = useContext(PopUpContext);
  // any to avoid type conflict
  const Icon: any =
    nodeIconsLucide[data.type] || nodeIconsLucide[types[data.type]];
  const [validationStatus, setValidationStatus] = useState(null);
  // State for outline color
  const { sseData, isBuilding } = useSSE();
  const refHtml = useRef(null);

  // useEffect(() => {
  //   if (reactFlowInstance) {
  //     setParams(Object.values(reactFlowInstance.toObject()));
  //   }
  // }, [save]);

  // New useEffect to watch for changes in sseData and update validation status
  useEffect(() => {
    const relevantData = sseData[data.id];
    if (relevantData) {
      // Extract validation information from relevantData and update the validationStatus state
      setValidationStatus(relevantData);
    } else {
      setValidationStatus(null);
    }
  }, [sseData, data.id]);

  if (!Icon) {
    if (showError.current) {
      setErrorData({
        title: data.type
          ? `The ${data.type} node could not be rendered, please review your json file`
          : "There was a node that can't be rendered, please review your json file",
      });
      showError.current = false;
    }
    deleteNode(data.id);
    return;
  }
  useEffect(() => {}, [closePopUp, data.node.template]);
  return (
    <>
      <NodeToolbar>
        <NodeToolbarComponent
          data={data}
          openPopUp={openPopUp}
          deleteNode={deleteNode}
        ></NodeToolbarComponent>
      </NodeToolbar>
<<<<<<< HEAD
      <div>
        <div
          className={classNames(
            selected ? "border border-ring" : "border dark:border-gray-700",
            "prompt-node relative flex w-96 flex-col justify-center rounded-lg bg-white dark:bg-gray-900"
          )}
        >
          <div className="flex w-full items-center justify-between gap-8 rounded-t-lg border-b bg-muted p-4 dark:border-b-gray-700 dark:bg-gray-800 dark:text-white ">
            <div className="flex w-full items-center gap-2 truncate text-lg">
              <ShadTooltip content={data.type}>
                <Icon
                  className="h-10 w-10 rounded p-1"
                  style={{
                    color: nodeColors[types[data.type]] ?? nodeColors.unknown,
                  }}
                />
=======

      <div
        className={classNames(
          selected ? "border border-ring" : "border",
          "generic-node-div"
        )}
      >
        <div className="generic-node-div-title">
          <div className="generic-node-title-arrangement">
            <Icon
              strokeWidth={1.5}
              className="generic-node-icon"
              style={{
                color: nodeColors[types[data.type]] ?? nodeColors.unknown,
              }}
            />
            <div className="generic-node-tooltip-div">
              <ShadTooltip content={data.node.display_name}>
                <div className="generic-node-tooltip-div text-primary">
                  {data.node.display_name}
                </div>
>>>>>>> 5d3a7f06
              </ShadTooltip>
              <div className="ml-2 truncate">
                <ShadTooltip delayDuration={1500} content={data.type}>
                  <div className="ml-2 truncate text-gray-800">{data.type}</div>
                </ShadTooltip>
              </div>
            </div>
<<<<<<< HEAD
            <div className="flex gap-3">
              <button
                className="relative"
                onClick={(event) => {
                  event.preventDefault();
                  openPopUp(<NodeModal data={data} />);
                }}
              ></button>
            </div>
            <div className="flex gap-3">
              <div>
                <Tooltip
                  title={
                    !validationStatus ? (
                      "Validating..."
                    ) : (
                      <div className="max-h-96 overflow-auto">
                        {validationStatus.params ||
                          ""
                            .split("\n")
                            .map((line, index) => (
                              <div key={index}>{line}</div>
                            ))}
                      </div>
                    )
                  }
                >
                  <div className="w-5 h-5 relative top-[3px]">
                    <div
                      className={classNames(
                        validationStatus && validationStatus.valid
                          ? "w-4 h-4 rounded-full bg-green-500 opacity-100"
                          : "w-4 h-4 rounded-full bg-gray-500 opacity-0 hidden animate-spin",
                        "absolute w-4 hover:text-gray-500 hover:dark:text-gray-300 transition-all ease-in-out duration-200"
                      )}
                    ></div>
                    <div
                      className={classNames(
                        validationStatus && !validationStatus.valid
                          ? "w-4 h-4 rounded-full  bg-red-500 opacity-100"
                          : "w-4 h-4 rounded-full bg-gray-500 opacity-0 hidden animate-spin",
                        "absolute w-4 hover:text-gray-500 hover:dark:text-gray-300 transition-all ease-in-out duration-200"
                      )}
                    ></div>
                    <div
                      className={classNames(
                        !validationStatus || isBuilding
                          ? "w-4 h-4 rounded-full  bg-yellow-500 opacity-100"
                          : "w-4 h-4 rounded-full bg-gray-500 opacity-0 hidden animate-spin",
                        "absolute w-4 hover:text-gray-500 hover:dark:text-gray-300 transition-all ease-in-out duration-200"
                      )}
                    ></div>
                  </div>
                </Tooltip>
              </div>
=======
          </div>
          <div className="round-button-div">
            <button
              className="relative"
              onClick={(event) => {
                event.preventDefault();
                openPopUp(<NodeModal data={data} />);
              }}
            ></button>
          </div>
          <div className="round-button-div">
            <div>
              <Tooltip
                title={
                  isBuilding ? (
                    <span>Building...</span>
                  ) : !validationStatus ? (
                    <span className="flex">
                      Build{" "}
                      <Zap
                        className="mx-0.5 h-5 fill-build-trigger stroke-build-trigger stroke-1"
                        strokeWidth={1.5}
                      />{" "}
                      flow to validate status.
                    </span>
                  ) : (
                    <div className="max-h-96 overflow-auto">
                      {validationStatus.params
                        ? validationStatus.params
                            .split("\n")
                            .map((line, index) => <div key={index}>{line}</div>)
                        : ""}
                    </div>
                  )
                }
              >
                <div className="generic-node-status-position">
                  <div
                    className={classNames(
                      validationStatus && validationStatus.valid
                        ? "green-status"
                        : "status-build-animation",
                      "status-div"
                    )}
                  ></div>
                  <div
                    className={classNames(
                      validationStatus && !validationStatus.valid
                        ? "red-status"
                        : "status-build-animation",
                      "status-div"
                    )}
                  ></div>
                  <div
                    className={classNames(
                      !validationStatus || isBuilding
                        ? "yellow-status"
                        : "status-build-animation",
                      "status-div"
                    )}
                  ></div>
                </div>
              </Tooltip>
>>>>>>> 5d3a7f06
            </div>
          </div>

<<<<<<< HEAD
          <div className="h-full w-full py-5 text-gray-800">
            <div className="w-full px-5 pb-3 text-sm text-muted-foreground">
              {data.node.description}
            </div>

            <>
              {Object.keys(data.node.template)
                .filter((field_name) => field_name.charAt(0) !== "_")
                .map((field_name: string, idx) => (
                  <div key={idx}>
                    {/* {idx === 0 ? (
									<div
										className={classNames(
											"px-5 py-2 mt-2 dark:text-white text-center",
											Object.keys(data.node.template).filter(
												(key) =>
													!key.startsWith("_") &&
													data.node.template[key].show &&
													!data.node.template[key].advanced
											).length === 0
												? "hidden"
												: ""
										)}
									>
										Inputs
									</div>
								) : (
									<></>
								)} */}
                    {data.node.template[field_name].show &&
                    field_name != "root_field" &&
                    !data.node.template[field_name].advanced ? (
                      <ParameterComponent
                        data={data}
                        color={
                          nodeColors[
                            types[data.node.template[field_name].type]
                          ] ?? nodeColors.unknown
                        }
                        title={
                          data.node.template[field_name].display_name
                            ? data.node.template[field_name].display_name
                            : data.node.template[field_name].name
                            ? toTitleCase(data.node.template[field_name].name)
                            : toTitleCase(field_name)
                        }
                        name={field_name}
                        tooltipTitle={data.node.template[field_name].type}
                        required={data.node.template[field_name].required}
                        id={
                          data.node.template[field_name].type +
                          "|" +
                          field_name +
                          "|" +
                          data.id
                        }
                        left={true}
                        type={data.node.template[field_name].type}
                      />
                    ) : (
                      <></>
                    )}
                  </div>
                ))}
              <div
                className={classNames(
                  Object.keys(data.node.template).length < 1 ? "hidden" : "",
                  "flex w-full justify-center"
                )}
              >
                {" "}
              </div>
              {/* <div className="px-5 py-2 mt-2 dark:text-white text-center">
						Output
					</div> */}

              {data.node.template.root_field ? (
                <InputParameterComponent
                  data={data}
                  color={nodeColors[types[data.type]] ?? nodeColors.unknown}
                  title={data.node.template.root_field.display_name}
                  tooltipTitle={`${data.node.base_classes.join("\n")}`}
                  id={
                    data.node.template.root_field.type +
                    "|" +
                    "root_field" +
                    "|" +
                    data.id
                  }
                  type={data.node.base_classes.join("|")}
                  left={false}
                />
              ) : (
                <ParameterComponent
                  data={data}
                  color={nodeColors[types[data.type]] ?? nodeColors.unknown}
                  title={data.type}
                  tooltipTitle={`${data.node.base_classes.join("\n")}`}
                  id={[data.type, data.id, ...data.node.base_classes].join("|")}
                  type={data.node.base_classes.join("|")}
                  left={false}
                />
              )}
            </>
          </div>
=======
        <div className="generic-node-desc">
          <div className="generic-node-desc-text">{data.node.description}</div>

          <>
            {Object.keys(data.node.template)
              .filter((t) => t.charAt(0) !== "_")
              .map((t: string, idx) => (
                <div key={idx}>
                  {/* {idx === 0 ? (
                                <div
                                    className={classNames(
                                        "px-5 py-2 mt-2 text-center",
                                        Object.keys(data.node.template).filter(
                                            (key) =>
                                                !key.startsWith("_") &&
                                                data.node.template[key].show &&
                                                !data.node.template[key].advanced
                                        ).length === 0
                                            ? "hidden"
                                            : ""
                                    )}
                                >
                                    Inputs
                                </div>
                            ) : (
                                <></>
                            )} */}
                  {data.node.template[t].show &&
                  !data.node.template[t].advanced ? (
                    <ParameterComponent
                      data={data}
                      color={
                        nodeColors[types[data.node.template[t].type]] ??
                        nodeColors[data.node.template[t].type] ??
                        nodeColors.unknown
                      }
                      title={
                        data.node.template[t].display_name
                          ? data.node.template[t].display_name
                          : data.node.template[t].name
                          ? toTitleCase(data.node.template[t].name)
                          : toTitleCase(t)
                      }
                      info={data.node.template[t].info}
                      name={t}
                      tooltipTitle={
                        data.node.template[t].input_types?.join("\n") ??
                        data.node.template[t].type
                      }
                      required={data.node.template[t].required}
                      id={
                        (data.node.template[t].input_types?.join(";") ??
                          data.node.template[t].type) +
                        "|" +
                        t +
                        "|" +
                        data.id
                      }
                      left={true}
                      type={data.node.template[t].type}
                      optionalHandle={data.node.template[t].input_types}
                    />
                  ) : (
                    <></>
                  )}
                </div>
              ))}
            <div
              className={classNames(
                Object.keys(data.node.template).length < 1 ? "hidden" : "",
                "flex-max-width justify-center"
              )}
            >
              {" "}
            </div>
            {/* <div className="px-5 py-2 mt-2 text-center">
                  Output
              </div> */}
            <ParameterComponent
              data={data}
              color={nodeColors[types[data.type]] ?? nodeColors.unknown}
              title={
                data.node.output_types && data.node.output_types.length > 0
                  ? data.node.output_types.join("|")
                  : data.type
              }
              tooltipTitle={data.node.base_classes.join("\n")}
              id={[data.type, data.id, ...data.node.base_classes].join("|")}
              type={data.node.base_classes.join("|")}
              left={false}
            />
          </>
>>>>>>> 5d3a7f06
        </div>
      </div>
    </>
  );
}<|MERGE_RESOLUTION|>--- conflicted
+++ resolved
@@ -1,18 +1,9 @@
-<<<<<<< HEAD
-import { classNames, nodeColors, nodeIcons, toTitleCase } from "../../utils";
-import ParameterComponent from "./components/parameterComponent";
-import InputParameterComponent from "./components/inputParameterComponent";
-import { typesContext } from "../../contexts/typesContext";
-import { useContext, useState, useEffect, useRef } from "react";
-import { NodeDataType } from "../../types/flow";
-=======
 import { Zap } from "lucide-react";
 import { useContext, useEffect, useRef, useState } from "react";
 import { NodeToolbar } from "reactflow";
 import ShadTooltip from "../../components/ShadTooltipComponent";
 import Tooltip from "../../components/TooltipComponent";
 import { useSSE } from "../../contexts/SSEContext";
->>>>>>> 5d3a7f06
 import { alertContext } from "../../contexts/alertContext";
 import { PopUpContext } from "../../contexts/popUpContext";
 import { typesContext } from "../../contexts/typesContext";
@@ -26,6 +17,7 @@
   toTitleCase,
 } from "../../utils";
 import ParameterComponent from "./components/parameterComponent";
+import InputParameterComponent from "./components/inputParameterComponent";
 
 export default function GenericNode({
   data,
@@ -86,24 +78,6 @@
           deleteNode={deleteNode}
         ></NodeToolbarComponent>
       </NodeToolbar>
-<<<<<<< HEAD
-      <div>
-        <div
-          className={classNames(
-            selected ? "border border-ring" : "border dark:border-gray-700",
-            "prompt-node relative flex w-96 flex-col justify-center rounded-lg bg-white dark:bg-gray-900"
-          )}
-        >
-          <div className="flex w-full items-center justify-between gap-8 rounded-t-lg border-b bg-muted p-4 dark:border-b-gray-700 dark:bg-gray-800 dark:text-white ">
-            <div className="flex w-full items-center gap-2 truncate text-lg">
-              <ShadTooltip content={data.type}>
-                <Icon
-                  className="h-10 w-10 rounded p-1"
-                  style={{
-                    color: nodeColors[types[data.type]] ?? nodeColors.unknown,
-                  }}
-                />
-=======
 
       <div
         className={classNames(
@@ -125,7 +99,6 @@
                 <div className="generic-node-tooltip-div text-primary">
                   {data.node.display_name}
                 </div>
->>>>>>> 5d3a7f06
               </ShadTooltip>
               <div className="ml-2 truncate">
                 <ShadTooltip delayDuration={1500} content={data.type}>
@@ -133,7 +106,6 @@
                 </ShadTooltip>
               </div>
             </div>
-<<<<<<< HEAD
             <div className="flex gap-3">
               <button
                 className="relative"
@@ -189,7 +161,7 @@
                   </div>
                 </Tooltip>
               </div>
-=======
+            </div>
           </div>
           <div className="round-button-div">
             <button
@@ -253,117 +225,10 @@
                   ></div>
                 </div>
               </Tooltip>
->>>>>>> 5d3a7f06
             </div>
           </div>
-
-<<<<<<< HEAD
-          <div className="h-full w-full py-5 text-gray-800">
-            <div className="w-full px-5 pb-3 text-sm text-muted-foreground">
-              {data.node.description}
-            </div>
-
-            <>
-              {Object.keys(data.node.template)
-                .filter((field_name) => field_name.charAt(0) !== "_")
-                .map((field_name: string, idx) => (
-                  <div key={idx}>
-                    {/* {idx === 0 ? (
-									<div
-										className={classNames(
-											"px-5 py-2 mt-2 dark:text-white text-center",
-											Object.keys(data.node.template).filter(
-												(key) =>
-													!key.startsWith("_") &&
-													data.node.template[key].show &&
-													!data.node.template[key].advanced
-											).length === 0
-												? "hidden"
-												: ""
-										)}
-									>
-										Inputs
-									</div>
-								) : (
-									<></>
-								)} */}
-                    {data.node.template[field_name].show &&
-                    field_name != "root_field" &&
-                    !data.node.template[field_name].advanced ? (
-                      <ParameterComponent
-                        data={data}
-                        color={
-                          nodeColors[
-                            types[data.node.template[field_name].type]
-                          ] ?? nodeColors.unknown
-                        }
-                        title={
-                          data.node.template[field_name].display_name
-                            ? data.node.template[field_name].display_name
-                            : data.node.template[field_name].name
-                            ? toTitleCase(data.node.template[field_name].name)
-                            : toTitleCase(field_name)
-                        }
-                        name={field_name}
-                        tooltipTitle={data.node.template[field_name].type}
-                        required={data.node.template[field_name].required}
-                        id={
-                          data.node.template[field_name].type +
-                          "|" +
-                          field_name +
-                          "|" +
-                          data.id
-                        }
-                        left={true}
-                        type={data.node.template[field_name].type}
-                      />
-                    ) : (
-                      <></>
-                    )}
-                  </div>
-                ))}
-              <div
-                className={classNames(
-                  Object.keys(data.node.template).length < 1 ? "hidden" : "",
-                  "flex w-full justify-center"
-                )}
-              >
-                {" "}
-              </div>
-              {/* <div className="px-5 py-2 mt-2 dark:text-white text-center">
-						Output
-					</div> */}
-
-              {data.node.template.root_field ? (
-                <InputParameterComponent
-                  data={data}
-                  color={nodeColors[types[data.type]] ?? nodeColors.unknown}
-                  title={data.node.template.root_field.display_name}
-                  tooltipTitle={`${data.node.base_classes.join("\n")}`}
-                  id={
-                    data.node.template.root_field.type +
-                    "|" +
-                    "root_field" +
-                    "|" +
-                    data.id
-                  }
-                  type={data.node.base_classes.join("|")}
-                  left={false}
-                />
-              ) : (
-                <ParameterComponent
-                  data={data}
-                  color={nodeColors[types[data.type]] ?? nodeColors.unknown}
-                  title={data.type}
-                  tooltipTitle={`${data.node.base_classes.join("\n")}`}
-                  id={[data.type, data.id, ...data.node.base_classes].join("|")}
-                  type={data.node.base_classes.join("|")}
-                  left={false}
-                />
-              )}
-            </>
-          </div>
-=======
+        </div>
+
         <div className="generic-node-desc">
           <div className="generic-node-desc-text">{data.node.description}</div>
 
@@ -442,7 +307,24 @@
             {/* <div className="px-5 py-2 mt-2 text-center">
                   Output
               </div> */}
-            <ParameterComponent
+
+            {data.node.template.root_field ? (
+                <InputParameterComponent
+                  data={data}
+                  color={nodeColors[types[data.type]] ?? nodeColors.unknown}
+                  title={data.node.template.root_field.display_name}
+                  tooltipTitle={`${data.node.base_classes.join("\n")}`}
+                  id={
+                    data.node.template.root_field.type +
+                    "|" +
+                    "root_field" +
+                    "|" +
+                    data.id
+                  }
+                  type={data.node.base_classes.join("|")}
+                  left={false}
+                />
+              ) :(<ParameterComponent
               data={data}
               color={nodeColors[types[data.type]] ?? nodeColors.unknown}
               title={
@@ -454,9 +336,8 @@
               id={[data.type, data.id, ...data.node.base_classes].join("|")}
               type={data.node.base_classes.join("|")}
               left={false}
-            />
+            />)}
           </>
->>>>>>> 5d3a7f06
         </div>
       </div>
     </>
