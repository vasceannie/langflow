import {
  XMarkIcon,
  ArrowDownTrayIcon,
  DocumentDuplicateIcon,
  ComputerDesktopIcon,
  ArrowUpTrayIcon,
  ArrowLeftIcon,
  CommandLineIcon,
} from "@heroicons/react/24/outline";
import { Fragment, useContext, useRef, useState } from "react";
import { PopUpContext } from "../../contexts/popUpContext";
import { TabsContext } from "../../contexts/tabsContext";
import ButtonBox from "./buttonBox";
import { getExamples } from "../../controllers/API";
import { error } from "console";
import { alertContext } from "../../contexts/alertContext";
import LoadingComponent from "../../components/loadingComponent";
import { FlowType } from "../../types/flow";
import { classNames, snakeToSpaces, toNormalCase } from "../../utils";
<<<<<<< HEAD
import ToggleComponent from "../../components/toggleComponent";
=======
import {
  Dialog,
  DialogContent,
  DialogDescription,
  DialogFooter,
  DialogHeader,
  DialogTitle,
  DialogTrigger,
} from "../../components/ui/dialog";
import { Button } from "../../components/ui/button";
import { IMPORT_DIALOG_SUBTITLE } from "../../constants";
>>>>>>> f511ddc2

export default function ImportModal() {
  const [open, setOpen] = useState(true);
  const { setErrorData } = useContext(alertContext);
  const { closePopUp } = useContext(PopUpContext);
  const ref = useRef();
  const [showExamples, setShowExamples] = useState(false);
  const [loadingExamples, setLoadingExamples] = useState(false);
  const [examples, setExamples] = useState<FlowType[]>([]);
  const { uploadFlow, addFlow } = useContext(TabsContext);
  const [newTab, setNewTab] = useState(true);
  function setModalOpen(x: boolean) {
    setOpen(x);
    if (x === false) {
      setTimeout(() => {
        closePopUp();
      }, 300);
    }
  }

  function handleExamples() {
    setLoadingExamples(true);
    getExamples()
      .then((result) => {
        setLoadingExamples(false);
        setExamples(result);
      })
      .catch((error) =>
        setErrorData({
          title: "there was an error loading examples, please try again",
          list: [error.message],
        })
      );
  }

  return (
    <Dialog open={true} onOpenChange={setModalOpen}>
      <DialogTrigger></DialogTrigger>
      <DialogContent
        className={classNames(
          showExamples
            ? "lg:max-w-[650px] h-[600px]"
            : "lg:max-w-[650px] h-[450px]"
        )}
      >
<<<<<<< HEAD
        <Transition.Child
          as={Fragment}
          enter="ease-out duration-300"
          enterFrom="opacity-0"
          enterTo="opacity-100"
          leave="ease-in duration-200"
          leaveFrom="opacity-100"
          leaveTo="opacity-0"
        >
          <div className="fixed inset-0 bg-gray-500 dark:bg-gray-600 dark:bg-opacity-75 bg-opacity-75 transition-opacity" />
        </Transition.Child>

        <div className="fixed inset-0 z-10 overflow-y-auto">
          <div className="flex h-full items-end justify-center p-4 text-center sm:items-center sm:p-0">
            <Transition.Child
              as={Fragment}
              enter="ease-out duration-300"
              enterFrom="opacity-0 translate-y-4 sm:translate-y-0 sm:scale-95"
              enterTo="opacity-100 translate-y-0 sm:scale-100"
              leave="ease-in duration-200"
              leaveFrom="opacity-100 translate-y-0 sm:scale-100"
              leaveTo="opacity-0 translate-y-4 sm:translate-y-0 sm:scale-95"
            >
              <Dialog.Panel className="relative flex h-[600px] w-[776px] transform flex-col justify-between overflow-hidden rounded-lg bg-white text-left shadow-xl transition-all dark:bg-gray-800 sm:my-8">
                <div className=" absolute right-0 top-0 z-50 hidden pr-4 pt-4 sm:block">
=======
        <DialogHeader>
          <DialogTitle className="flex items-center">
            {showExamples && (
              <>
                <div className="z-50 absolute top-2 left-0 hidden pt-4 pl-4 sm:block">
>>>>>>> f511ddc2
                  <button
                    type="button"
                    className="rounded-sm opacity-70 ring-offset-background transition-opacity hover:opacity-100 focus:outline-none focus:ring-2 focus:ring-ring focus:ring-offset-2 disabled:pointer-events-none data-[state=open]:bg-accent data-[state=open]:text-muted-foreground"
                    onClick={() => {
                      setShowExamples(false);
                    }}
                  >
                    <ArrowLeftIcon
                      className="h-5 w-5 text-gray-800 ml-1 dark:text-white"
                      aria-hidden="true"
                    />
                  </button>
                </div>
<<<<<<< HEAD
                {showExamples && (
                  <>
                    <div className="absolute left-0 top-2 z-50 hidden pl-4 pt-4 sm:block">
                      <button
                        type="button"
                        className="rounded-md text-gray-400 hover:text-gray-500 focus:outline-none focus:ring-2 focus:ring-indigo-500 focus:ring-offset-2"
                        onClick={() => {
                          setShowExamples(false);
                        }}
                      >
                        <span className="sr-only">Close</span>
                        <ArrowLeftIcon className="h-6 w-6" aria-hidden="true" />
                      </button>
                    </div>
                  </>
                )}
                <div className="flex h-full w-full flex-col items-center justify-center">
                  <div className="z-10 flex w-full justify-center pb-4 shadow-sm">
                    <div className="mx-auto mt-4 flex h-12 w-12 flex-shrink-0 items-center justify-center rounded-full bg-blue-100 dark:bg-gray-900 sm:mx-0 sm:h-10 sm:w-10">
                      <ArrowUpTrayIcon
                        className="h-6 w-6 text-blue-600"
                        aria-hidden="true"
                      />
                    </div>
                    <div className="mt-4 text-center sm:ml-4 sm:text-left">
                      <Dialog.Title
                        as="h3"
                        className="text-lg font-medium leading-10 text-gray-900 dark:text-white"
                      >
                        {showExamples ? "Select an Example" : "Import Flow"}
                      </Dialog.Title>
                    </div>
                  </div>
                  <div
                    className={classNames(
                      "h-full w-full gap-4 overflow-y-auto bg-gray-200 scrollbar-hide dark:bg-gray-900",
                      showExamples && !loadingExamples
                        ? "start flex flex-row flex-wrap items-start justify-start overflow-auto p-9"
                        : "flex flex-row items-center justify-center p-4"
                    )}
                  >
                    {!showExamples && (
                      <div className="flex h-full w-full items-center justify-evenly">
                        <ButtonBox
                          size="big"
                          bgColor="bg-emerald-500 dark:bg-emerald-500/75"
                          description="Prebuilt Examples"
                          icon={
                            <DocumentDuplicateIcon className="h-10 w-10 flex-shrink-0" />
                          }
                          onClick={() => {
                            setShowExamples(true);
                            handleExamples();
                          }}
                          textColor="text-emerald-500 dark:text-emerald-500/75"
                          title="Examples"
                        ></ButtonBox>
                        <ButtonBox
                          size="big"
                          bgColor="bg-blue-500 dark:bg-blue-500/75"
                          description="Import from Local"
                          icon={
                            <ComputerDesktopIcon className="h-10 w-10 flex-shrink-0" />
                          }
                          onClick={() => {
                            uploadFlow(newTab);
                            setModalOpen(false);
                          }}
                          textColor="text-blue-500 dark:text-blue-500/75"
                          title="Local File"
                        ></ButtonBox>
                      </div>
                    )}
                    {showExamples && loadingExamples && (
                      <div className="flex items-center justify-center align-middle">
                        <LoadingComponent remSize={30} />
                      </div>
                    )}
                    {showExamples &&
                      !loadingExamples &&
                      examples.map((example, index) => {
                        return (
                          <div id="index">
                            {" "}
                            <ButtonBox
                              key={index}
                              size="small"
                              bgColor="bg-emerald-500 dark:bg-emerald-500/75"
                              description={
                                example.description ?? "Prebuilt Examples"
                              }
                              icon={
                                <DocumentDuplicateIcon className="h-6 w-6 flex-shrink-0" />
                              }
                              onClick={() => {
                                addFlow(example, newTab);
                                setModalOpen(false);
                              }}
                              textColor="text-emerald-500 dark:text-emerald-500/75"
                              title={example.name}
                            ></ButtonBox>
                          </div>
                        );
                      })}
                  </div>
                  <div className="flex h-20 w-full items-center justify-between bg-white px-8 dark:bg-gray-800">
                    <div className="flex items-center justify-center gap-4 text-gray-600 dark:text-gray-300">
                      <ToggleComponent
                        enabled={newTab}
                        setEnabled={setNewTab}
                        disabled={false}
                      />
                      Open in a new tab
                    </div>
                    <a
                      href="https://github.com/logspace-ai/langflow_examples"
                      target="_blank"
                      className="flex items-center justify-center text-gray-600 dark:text-gray-300"
                      rel="noreferrer"
                    >
                      <svg
                        width="24"
                        viewBox="0 0 98 96"
                        xmlns="http://www.w3.org/2000/svg"
                      >
                        <path
                          fill-rule="evenodd"
                          clip-rule="evenodd"
                          d="M48.854 0C21.839 0 0 22 0 49.217c0 21.756 13.993 40.172 33.405 46.69 2.427.49 3.316-1.059 3.316-2.362 0-1.141-.08-5.052-.08-9.127-13.59 2.934-16.42-5.867-16.42-5.867-2.184-5.704-5.42-7.17-5.42-7.17-4.448-3.015.324-3.015.324-3.015 4.934.326 7.523 5.052 7.523 5.052 4.367 7.496 11.404 5.378 14.235 4.074.404-3.178 1.699-5.378 3.074-6.6-10.839-1.141-22.243-5.378-22.243-24.283 0-5.378 1.94-9.778 5.014-13.2-.485-1.222-2.184-6.275.486-13.038 0 0 4.125-1.304 13.426 5.052a46.97 46.97 0 0 1 12.214-1.63c4.125 0 8.33.571 12.213 1.63 9.302-6.356 13.427-5.052 13.427-5.052 2.67 6.763.97 11.816.485 13.038 3.155 3.422 5.015 7.822 5.015 13.2 0 18.905-11.404 23.06-22.324 24.283 1.78 1.548 3.316 4.481 3.316 9.126 0 6.6-.08 11.897-.08 13.526 0 1.304.89 2.853 3.316 2.364 19.412-6.52 33.405-24.935 33.405-46.691C97.707 22 75.788 0 48.854 0z"
                          fill="currentColor"
                        />
                      </svg>
                      <span className="ml-2 ">LangFlow Examples</span>
                    </a>
                  </div>
=======
              </>
            )}

            <span className={classNames(showExamples ? "pl-8 pr-2" : "pr-2")}>
              {showExamples ? "Select an example" : "Import"}
            </span>
            <ArrowUpTrayIcon
              className="h-5 w-5 text-gray-800 ml-1 dark:text-white"
              aria-hidden="true"
            />
          </DialogTitle>
          <DialogDescription>{IMPORT_DIALOG_SUBTITLE}</DialogDescription>
        </DialogHeader>

        <div
          className={classNames(
            "h-full w-full dark:bg-gray-900 overflow-y-auto scrollbar-hide",
            showExamples && !loadingExamples
              ? "flex flex-row start justify-center items-start flex-wrap overflow-auto mx-auto"
              : "flex flex-row justify-center items-center"
          )}
        >
          {!showExamples && (
            <div className="flex h-full w-full justify-evenly items-center">
              <ButtonBox
                size="big"
                bgColor="bg-emerald-500 dark:bg-emerald-500/75"
                description="Prebuilt Examples"
                icon={
                  <DocumentDuplicateIcon className="h-10 w-10 flex-shrink-0" />
                }
                onClick={() => {
                  setShowExamples(true);
                  handleExamples();
                }}
                textColor="text-emerald-500 dark:text-emerald-500/75"
                title="Examples"
              ></ButtonBox>
              <ButtonBox
                size="big"
                bgColor="bg-blue-500 dark:bg-blue-500/75"
                description="Import from Local"
                icon={
                  <ComputerDesktopIcon className="h-10 w-10 flex-shrink-0" />
                }
                onClick={() => {
                  uploadFlow();
                  setModalOpen(false);
                }}
                textColor="text-blue-500 dark:text-blue-500/75"
                title="Local File"
              ></ButtonBox>
            </div>
          )}
          {showExamples && loadingExamples && (
            <div className="flex align-middle justify-center items-center">
              <LoadingComponent remSize={30} />
            </div>
          )}
          {showExamples &&
            !loadingExamples &&
            examples.map((example, index) => {
              return (
                <div key={example.name} className="m-2">
                  {" "}
                  <ButtonBox
                    size="small"
                    bgColor="bg-emerald-500 dark:bg-emerald-500/75"
                    description={example.description ?? "Prebuilt Examples"}
                    icon={
                      <DocumentDuplicateIcon className="h-6 w-6 flex-shrink-0" />
                    }
                    onClick={() => {
                      addFlow(example, false);
                      setModalOpen(false);
                    }}
                    textColor="text-emerald-500 dark:text-emerald-500/75"
                    title={example.name}
                  ></ButtonBox>
>>>>>>> f511ddc2
                </div>
              );
            })}
        </div>

        <DialogFooter>
          <div className="w-full flex items-center justify-center mt-2">
            <a
              href="https://github.com/logspace-ai/langflow_examples"
              target="_blank"
              className="flex items-center justify-center text-gray-600 dark:text-gray-300"
              rel="noreferrer"
            >
              <svg
                width="24"
                viewBox="0 0 98 96"
                xmlns="http://www.w3.org/2000/svg"
              >
                <path
                  fill-rule="evenodd"
                  clip-rule="evenodd"
                  d="M48.854 0C21.839 0 0 22 0 49.217c0 21.756 13.993 40.172 33.405 46.69 2.427.49 3.316-1.059 3.316-2.362 0-1.141-.08-5.052-.08-9.127-13.59 2.934-16.42-5.867-16.42-5.867-2.184-5.704-5.42-7.17-5.42-7.17-4.448-3.015.324-3.015.324-3.015 4.934.326 7.523 5.052 7.523 5.052 4.367 7.496 11.404 5.378 14.235 4.074.404-3.178 1.699-5.378 3.074-6.6-10.839-1.141-22.243-5.378-22.243-24.283 0-5.378 1.94-9.778 5.014-13.2-.485-1.222-2.184-6.275.486-13.038 0 0 4.125-1.304 13.426 5.052a46.97 46.97 0 0 1 12.214-1.63c4.125 0 8.33.571 12.213 1.63 9.302-6.356 13.427-5.052 13.427-5.052 2.67 6.763.97 11.816.485 13.038 3.155 3.422 5.015 7.822 5.015 13.2 0 18.905-11.404 23.06-22.324 24.283 1.78 1.548 3.316 4.481 3.316 9.126 0 6.6-.08 11.897-.08 13.526 0 1.304.89 2.853 3.316 2.364 19.412-6.52 33.405-24.935 33.405-46.691C97.707 22 75.788 0 48.854 0z"
                  fill="currentColor"
                />
              </svg>
              <span className="ml-2 ">LangFlow Examples</span>
            </a>
          </div>
        </DialogFooter>
      </DialogContent>
    </Dialog>
  );
}<|MERGE_RESOLUTION|>--- conflicted
+++ resolved
@@ -1,37 +1,19 @@
 import {
-  XMarkIcon,
-  ArrowDownTrayIcon,
-  DocumentDuplicateIcon,
-  ComputerDesktopIcon,
-  ArrowUpTrayIcon,
-  ArrowLeftIcon,
-  CommandLineIcon,
+    DocumentDuplicateIcon,
+    ComputerDesktopIcon,
+    ArrowUpTrayIcon,
+    ArrowLeftIcon
 } from "@heroicons/react/24/outline";
 import { Fragment, useContext, useRef, useState } from "react";
 import { PopUpContext } from "../../contexts/popUpContext";
 import { TabsContext } from "../../contexts/tabsContext";
 import ButtonBox from "./buttonBox";
 import { getExamples } from "../../controllers/API";
-import { error } from "console";
 import { alertContext } from "../../contexts/alertContext";
 import LoadingComponent from "../../components/loadingComponent";
 import { FlowType } from "../../types/flow";
-import { classNames, snakeToSpaces, toNormalCase } from "../../utils";
-<<<<<<< HEAD
+import { classNames } from "../../utils";
 import ToggleComponent from "../../components/toggleComponent";
-=======
-import {
-  Dialog,
-  DialogContent,
-  DialogDescription,
-  DialogFooter,
-  DialogHeader,
-  DialogTitle,
-  DialogTrigger,
-} from "../../components/ui/dialog";
-import { Button } from "../../components/ui/button";
-import { IMPORT_DIALOG_SUBTITLE } from "../../constants";
->>>>>>> f511ddc2
 
 export default function ImportModal() {
   const [open, setOpen] = useState(true);
@@ -77,7 +59,6 @@
             : "lg:max-w-[650px] h-[450px]"
         )}
       >
-<<<<<<< HEAD
         <Transition.Child
           as={Fragment}
           enter="ease-out duration-300"
@@ -103,13 +84,6 @@
             >
               <Dialog.Panel className="relative flex h-[600px] w-[776px] transform flex-col justify-between overflow-hidden rounded-lg bg-white text-left shadow-xl transition-all dark:bg-gray-800 sm:my-8">
                 <div className=" absolute right-0 top-0 z-50 hidden pr-4 pt-4 sm:block">
-=======
-        <DialogHeader>
-          <DialogTitle className="flex items-center">
-            {showExamples && (
-              <>
-                <div className="z-50 absolute top-2 left-0 hidden pt-4 pl-4 sm:block">
->>>>>>> f511ddc2
                   <button
                     type="button"
                     className="rounded-sm opacity-70 ring-offset-background transition-opacity hover:opacity-100 focus:outline-none focus:ring-2 focus:ring-ring focus:ring-offset-2 disabled:pointer-events-none data-[state=open]:bg-accent data-[state=open]:text-muted-foreground"
@@ -123,7 +97,6 @@
                     />
                   </button>
                 </div>
-<<<<<<< HEAD
                 {showExamples && (
                   <>
                     <div className="absolute left-0 top-2 z-50 hidden pl-4 pt-4 sm:block">
@@ -259,87 +232,6 @@
                       <span className="ml-2 ">LangFlow Examples</span>
                     </a>
                   </div>
-=======
-              </>
-            )}
-
-            <span className={classNames(showExamples ? "pl-8 pr-2" : "pr-2")}>
-              {showExamples ? "Select an example" : "Import"}
-            </span>
-            <ArrowUpTrayIcon
-              className="h-5 w-5 text-gray-800 ml-1 dark:text-white"
-              aria-hidden="true"
-            />
-          </DialogTitle>
-          <DialogDescription>{IMPORT_DIALOG_SUBTITLE}</DialogDescription>
-        </DialogHeader>
-
-        <div
-          className={classNames(
-            "h-full w-full dark:bg-gray-900 overflow-y-auto scrollbar-hide",
-            showExamples && !loadingExamples
-              ? "flex flex-row start justify-center items-start flex-wrap overflow-auto mx-auto"
-              : "flex flex-row justify-center items-center"
-          )}
-        >
-          {!showExamples && (
-            <div className="flex h-full w-full justify-evenly items-center">
-              <ButtonBox
-                size="big"
-                bgColor="bg-emerald-500 dark:bg-emerald-500/75"
-                description="Prebuilt Examples"
-                icon={
-                  <DocumentDuplicateIcon className="h-10 w-10 flex-shrink-0" />
-                }
-                onClick={() => {
-                  setShowExamples(true);
-                  handleExamples();
-                }}
-                textColor="text-emerald-500 dark:text-emerald-500/75"
-                title="Examples"
-              ></ButtonBox>
-              <ButtonBox
-                size="big"
-                bgColor="bg-blue-500 dark:bg-blue-500/75"
-                description="Import from Local"
-                icon={
-                  <ComputerDesktopIcon className="h-10 w-10 flex-shrink-0" />
-                }
-                onClick={() => {
-                  uploadFlow();
-                  setModalOpen(false);
-                }}
-                textColor="text-blue-500 dark:text-blue-500/75"
-                title="Local File"
-              ></ButtonBox>
-            </div>
-          )}
-          {showExamples && loadingExamples && (
-            <div className="flex align-middle justify-center items-center">
-              <LoadingComponent remSize={30} />
-            </div>
-          )}
-          {showExamples &&
-            !loadingExamples &&
-            examples.map((example, index) => {
-              return (
-                <div key={example.name} className="m-2">
-                  {" "}
-                  <ButtonBox
-                    size="small"
-                    bgColor="bg-emerald-500 dark:bg-emerald-500/75"
-                    description={example.description ?? "Prebuilt Examples"}
-                    icon={
-                      <DocumentDuplicateIcon className="h-6 w-6 flex-shrink-0" />
-                    }
-                    onClick={() => {
-                      addFlow(example, false);
-                      setModalOpen(false);
-                    }}
-                    textColor="text-emerald-500 dark:text-emerald-500/75"
-                    title={example.name}
-                  ></ButtonBox>
->>>>>>> f511ddc2
                 </div>
               );
             })}
