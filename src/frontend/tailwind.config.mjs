/** @type {import('tailwindcss').Config} */
import tailwindcssForms from "@tailwindcss/forms";
import tailwindcssTypography from "@tailwindcss/typography";
import tailwindcssAnimate from "tailwindcss-animate";
import tailwindcssDottedBackground from "tailwindcss-dotted-background";
import { fontFamily } from "tailwindcss/defaultTheme";

import plugin from "tailwindcss/plugin";

const config = {
  variants: {
    extend: {
      display: ["group-hover"],
      textColor: ["group-increment-hover", "group-decrement-hover"],
    },
  },
  darkMode: ["class"],
  content: [
    "app/**/*.{ts,tsx}",
    "components/**/*.{ts,tsx}",
    "./index.html",
    "./src/**/*.{js,ts,tsx,jsx}",
  ],
  safelist: [
    "bg-status-blue",
    "bg-status-green",
    "bg-status-red",
    "bg-status-yellow",
  ],
  important: false,
  theme: {
    container: {
      center: true,
      padding: "2rem",
      screens: {
        "2xl": "1400px",
      },
    },
    extend: {
      keyframes: {
        wiggle: {
          "0%, 100%": { transform: "scale(100%)" },
          "50%": { transform: "scale(120%)" },
        },
        "border-beam": {
          "100%": {
            "offset-distance": "100%",
          },
        },
      },
      animation: {
        wiggle: "wiggle 150ms ease-in-out 1",
        "slow-wiggle": "wiggle 500ms ease-in-out 1",
        "border-beam": "border-beam calc(var(--duration)*1s) infinite linear",
      },
      colors: {
        "frozen-blue": "rgba(128, 190, 219, 0.86)", // Custom blue color for the frozen effect
        "frosted-glass": "rgba(255, 255, 255, 0.8)", // Custom frosted glass effect
        "component-icon": "var(--component-icon)",
        "flow-icon": "var(--flow-icon)",
        "low-indigo": "var(--low-indigo)",
        "chat-send": "var(--chat-send)",
        connection: "var(--connection)",
        "almost-dark-gray": "var(--almost-dark-gray)",
        "almost-light-blue": "var(--almost-light-blue)",
        "almost-medium-gray": "var(--almost-medium-gray)",
        "almost-medium-green": "var(--almost-medium-green)",
        "almost-medium-red": "var(--almost-medium-red)",
        "btn-shadow": "var(--round-btn-shadow)",
        "build-trigger": "var(--build-trigger)",
        "chat-trigger": "var(--chat-trigger)",
        "chat-trigger-disabled": "var(--chat-trigger-disabled)",
        "blur-shared": "var(--blur-shared)",
        "dark-blue": "var(--dark-blue)",
        "dark-gray": "var(--dark-gray)",
        "dark-red": "var(--dark-red)",
        "note-placeholder": "var(--note-placeholder)",
        error: {
          DEFAULT: "var(--error)",
          background: "var(--error-background)",
          foreground: "var(--error-foreground)",
        },
        "high-dark-gray": "var(--high-dark-gray)",
        "high-indigo": "var(--high-indigo)",
        "high-light-gray": "var(--high-light-gray)",
        "info-background": "var(--info-background)",
        "info-foreground": "var(--info-foreground)",
        "light-blue": "var(--light-blue)",
        "light-gray": "var(--light-gray)",
        "light-slate": "var(--light-slate)",
        "medium-blue": "var(--medium-blue)",
        "status-blue": "var(--status-blue)",
        "medium-dark-gray": "var(--medium-dark-gray)",
        "medium-dark-green": "var(--medium-dark-green)",
        "medium-dark-red": "var(--medium-dark-red)",
        "medium-emerald": "var(--medium-emerald)",
        "medium-gray": "var(--medium-gray)",
        "medium-high-indigo": "var(--medium-high-indigo)",
        "medium-indigo": "var(--medium-indigo)",
        "medium-low-gray": "var(--medium-low-gray)",
        "note-amber": "var(--note-amber)",
        "status-green": "var(--status-green)",
        "status-red": "var(--status-red)",
        "status-yellow": "var(--status-yellow)",
        "status-gray": "var(--status-gray)",
        "success-background": "var(--success-background)",
        "success-foreground": "var(--success-foreground)",
        "accent-pink": "hsl(var(--accent-pink))",
        "accent-pink-foreground": "hsl(var(--accent-pink-foreground))",
        filter: {
          foreground: "var(--filter-foreground)",
          background: "var(--filter-background)",
        },
        beta: {
          background: "var(--beta-background)",
          foreground: "var(--beta-foreground)",
          "foreground-soft": "var(--beta-foreground-soft)",
        },
        "chat-bot-icon": "var(--chat-bot-icon)",
        "chat-user-icon": "var(--chat-user-icon)",
<<<<<<< HEAD
        canvas: "var(--canvas)",
        "code-background": "var(--code-background)",
=======
        canvas: "hsl(var(--canvas))",
>>>>>>> 9b898a03
        ice: "var(--ice)",
        selected: "var(--selected)",
        hover: "var(--hover)",
        border: "hsl(var(--border))",
        input: "hsl(var(--input))",
        ring: "hsl(var(--ring))",
        "error-red":"hsl(var(--error-red))",
        "error-red-border":"hsl(var(--error-red-border))",
        "node-selected": "hsl(var(--node-selected))",
        background: "hsl(var(--background))",
        foreground: "hsl(var(--foreground))",
        "emerald-success": "hsl(var(--emerald-success))",
        "accent-emerald-foreground": "hsl(var(--accent-emerald-foreground))",
        "emerald-smooth": "hsl(var(--emaral-smooth))",
        "emerald-hard": "hsl(var(--emeral-hard))",
        placeholder: "hsl(var(--placeholder))",
        "hard-zinc": "hsl(var(--hard-zinc))",
        "smooth-red": "hsl(var(--smooth-red))",
        "placeholder-foreground": "hsl(var(--placeholder-foreground))",
        primary: {
          DEFAULT: "hsl(var(--primary))",
          foreground: "hsl(var(--primary-foreground))",
          hover: "hsl(var(--primary-hover))",
        },
        secondary: {
          DEFAULT: "hsl(var(--secondary))",
          foreground: "hsl(var(--secondary-foreground))",
          hover: "hsl(var(--secondary-hover))",
        },
        destructive: {
          DEFAULT: "hsl(var(--destructive))",
          foreground: "hsl(var(--destructive-foreground))",
        },
        muted: {
          DEFAULT: "hsl(var(--muted))",
          foreground: "hsl(var(--muted-foreground))",
        },
        accent: {
          DEFAULT: "hsl(var(--accent))",
          foreground: "hsl(var(--accent-foreground))",
        },
        "accent-emerald": {
          DEFAULT: "hsl(var(--accent-emerald))",
          foreground: "hsl(var(--accent-emerald-foreground))",
        },
        "accent-indigo": {
          DEFAULT: "hsl(var(--accent-indigo))",
          foreground: "hsl(var(--accent-indigo-foreground))",
        },
        "accent-pink": {
          DEFAULT: "hsl(var(--accent-pink))",
          foreground: "hsl(var(--accent-pink-foreground))",
        },
        popover: {
          DEFAULT: "hsl(var(--popover))",
          foreground: "hsl(var(--popover-foreground))",
        },
        card: {
          DEFAULT: "hsl(var(--card))",
          foreground: "hsl(var(--card-foreground))",
        },
        tooltip: {
          DEFAULT: "hsl(var(--tooltip))",
          foreground: "hsl(var(--tooltip-foreground))",
        },
        "inner-yellow": {
          DEFAULT: "hsl(var(--inner-yellow))",
          foreground: "hsl(var(--inner-foreground-yellow))",
          muted: "hsl(var(--inner-yellow-muted-foreground))",
        },
        "inner-blue": {
          DEFAULT: "hsl(var(--inner-blue))",
          foreground: "hsl(var(--inner-foreground-blue))",
          muted: "hsl(var(--inner-blue-muted-foreground))",
        },
        "inner-gray": {
          DEFAULT: "hsl(var(--inner-gray))",
          foreground: "hsl(var(--inner-foreground-gray))",
          muted: "hsl(var(--inner-gray-muted-foreground))",
        },
        "inner-lime": {
          DEFAULT: "hsl(var(--inner-lime))",
          foreground: "hsl(var(--inner-foreground-lime))",
          muted: "hsl(var(--inner-lime-muted-foreground))",
        },
        "inner-red": {
          DEFAULT: "hsl(var(--inner-red))",
          foreground: "hsl(var(--inner-foreground-red))",
          muted: "hsl(var(--inner-red-muted-foreground))",
        },
        "inner-violet": {
          DEFAULT: "hsl(var(--inner-violet))",
          foreground: "hsl(var(--inner-foreground-violet))",
          muted: "hsl(var(--inner-violet-muted-foreground))",
        },
        "inner-emerald": {
          DEFAULT: "hsl(var(--inner-emerald))",
          foreground: "hsl(var(--inner-foreground-emerald))",
          muted: "hsl(var(--inner-emerald-muted-foreground))",
        },
        "inner-fuchsia": {
          DEFAULT: "hsl(var(--inner-fuchsia))",
          foreground: "hsl(var(--inner-foreground-fuchsia))",
          muted: "hsl(var(--inner-fuchsia-muted-foreground))",
        },
        "inner-purple": {
          DEFAULT: "hsl(var(--inner-purple))",
          foreground: "hsl(var(--inner-foreground-purple))",
          muted: "hsl(var(--inner-purple-muted-foreground))",
        },
        "inner-cyan": {
          DEFAULT: "hsl(var(--inner-cyan))",
          foreground: "hsl(var(--inner-foreground-cyan))",
          muted: "hsl(var(--inner-cyan-muted-foreground))",
        },
        "inner-indigo": {
          DEFAULT: "hsl(var(--inner-indigo))",
          foreground: "hsl(var(--inner-foreground-indigo))",
          muted: "hsl(var(--inner-indigo-muted-foreground))",
        },
      },
      borderRadius: {
        lg: `var(--radius)`,
        md: `calc(var(--radius) - 2px)`,
        sm: "calc(var(--radius) - 4px)",
      },
      borderWidth: {
        1.75: "1.75px",
        1.5: "1.5px",
      },
      fontFamily: {
        sans: ["var(--font-sans)", ...fontFamily.sans],
        mono: ["var(--font-mono)", ...fontFamily.mono],
      },
      boxShadow: {
        "frozen-ring": "0 0 10px 2px rgba(128, 190, 230, 0.5)",
        node: "0 0px 15px -3px rgb(0 0 0 / 0.1), 0 0px 6px -4px rgb(0 0 0 / 0.1);",
        "frosted-ring": "0 0 10px 2px rgba(128, 190, 230, 0.7)",
      },
      backdropBlur: {
        xs: "2px",
      },
    },
  },

  plugins: [
    tailwindcssAnimate,
    tailwindcssForms({
      strategy: "class", // only generate classes
    }),
    plugin(function ({ addUtilities }) {
      addUtilities({
        ".scrollbar-hide": {
          /* IE and Edge */
          "-ms-overflow-style": "none",
          /* Firefox */
          "scrollbar-width": "none",
          /* Safari and Chrome */
          "&::-webkit-scrollbar": {
            display: "none",
          },
        },
        ".truncate-multiline": {
          display: "-webkit-box",
          "-webkit-line-clamp":
            "3" /* Change this number to the number of lines you want to show */,
          "-webkit-box-orient": "vertical",
          overflow: "hidden",
          "text-overflow": "ellipsis",
        },
        ".truncate-doubleline": {
          display: "-webkit-box",
          "-webkit-line-clamp":
            "2" /* Change this number to the number of lines you want to show */,
          "-webkit-box-orient": "vertical",
          overflow: "hidden",
          "text-overflow": "ellipsis",
        },
        ".word-break-break-word": {
          wordBreak: "break-word",
        },
        ".arrow-hide": {
          "&::-webkit-inner-spin-button": {
            "-webkit-appearance": "none",
            margin: 0,
          },
          "&::-webkit-outer-spin-button": {
            "-webkit-appearance": "none",
            margin: 0,
          },
        },
        ".password": {
          "-webkit-text-security": "disc",
          "font-family": "text-security-disc",
        },
        ".stop": {
          "-webkit-animation-play-state": "paused",
          "-moz-animation-play-state": "paused",
          "animation-play-state": "paused",
        },
        ".custom-scroll": {
          "&::-webkit-scrollbar": {
            width: "8px",
            height: "8px",
          },
          "&::-webkit-scrollbar-track": {
            backgroundColor: "hsl(var(--muted))",
          },
          "&::-webkit-scrollbar-thumb": {
            backgroundColor: "hsl(var(--border))",
            borderRadius: "999px",
          },
          "&::-webkit-scrollbar-thumb:hover": {
            backgroundColor: "hsl(var(--ring))",
          },
          cursor: "auto",
        },
        ".dark .theme-attribution .react-flow__attribution": {
          backgroundColor: "rgba(255, 255, 255, 0.2)",
          padding: "0px 5px",
        },
        ".dark .theme-attribution .react-flow__attribution a": {
          color: "black",
        },
        ".text-align-last-left": {
          "text-align-last": "left",
        },
        ".text-align-last-right": {
          "text-align-last": "right",
        },
        ":focus-visible": {
          outline: "none  !important",
          outlineOffset: "0px !important",
        },
        ".note-node-markdown": {
          lineHeight: "1",
          "& ul li::marker": {
            color: "black",
          },
          "& ol li::marker": {
            color: "black",
          },
          "& h1, & h2, & h3, & h4, & h5, & h6, & p, & ul, & ol": {
            marginBottom: "0.25rem",
          },
        },
      });
    }),
    tailwindcssTypography,
    tailwindcssDottedBackground,
<<<<<<< HEAD
    plugin(function ({ addUtilities, theme, e }) {
      const colors = theme('colors');

      const generateUtilities = (colors, prefix = '') => {
        return Object.keys(colors).reduce((acc, colorName) => {
          const colorValue = colors[colorName];
          const className = prefix ? `${prefix}-${e(colorName)}` : e(colorName);

          if (typeof colorValue === 'string') {
            acc[`.truncate-${className}`] = {
              position: 'relative',
              overflow: 'hidden',
              '&::after': {
                content: '""',
                position: 'absolute',
                inset: '0 0 0 0',
                background: `linear-gradient(to right, transparent, 65%, ${colorValue})`,
              },
            };
          } else if (typeof colorValue === 'object') {
            // Use the DEFAULT value for the base class if it exists
            if (colorValue.DEFAULT) {
              acc[`.truncate-${className}`] = {
                position: 'relative',
                overflow: 'hidden',
                '&::after': {
                  content: '""',
                  position: 'absolute',
                  inset: '0 0 0 0',
                  background: `linear-gradient(to right, transparent, ${colorValue.DEFAULT})`,
                },
              };
            }
            // Recursively generate utilities for nested color objects
            Object.assign(acc, generateUtilities(colorValue, className));
          }

          return acc;
        }, {});
      };

      const newUtilities = generateUtilities(colors);

      addUtilities(newUtilities, ['responsive', 'hover']);
=======
    plugin(({ addVariant }) => {
      addVariant("group-increment-hover", ":merge(.group-increment):hover &");
      addVariant("group-decrement-hover", ":merge(.group-decrement):hover &");
>>>>>>> 9b898a03
    }),
  ],
};

export default config;<|MERGE_RESOLUTION|>--- conflicted
+++ resolved
@@ -118,12 +118,8 @@
         },
         "chat-bot-icon": "var(--chat-bot-icon)",
         "chat-user-icon": "var(--chat-user-icon)",
-<<<<<<< HEAD
-        canvas: "var(--canvas)",
-        "code-background": "var(--code-background)",
-=======
+        "code-background": "hsl(var(--code-background))",
         canvas: "hsl(var(--canvas))",
->>>>>>> 9b898a03
         ice: "var(--ice)",
         selected: "var(--selected)",
         hover: "var(--hover)",
@@ -374,7 +370,6 @@
     }),
     tailwindcssTypography,
     tailwindcssDottedBackground,
-<<<<<<< HEAD
     plugin(function ({ addUtilities, theme, e }) {
       const colors = theme('colors');
 
@@ -419,11 +414,10 @@
       const newUtilities = generateUtilities(colors);
 
       addUtilities(newUtilities, ['responsive', 'hover']);
-=======
+    }),
     plugin(({ addVariant }) => {
       addVariant("group-increment-hover", ":merge(.group-increment):hover &");
       addVariant("group-decrement-hover", ":merge(.group-decrement):hover &");
->>>>>>> 9b898a03
     }),
   ],
 };
