--- conflicted
+++ resolved
@@ -1,15 +1,9 @@
 import { useUpdateNodeInternals } from "reactflow";
-<<<<<<< HEAD
-import { useEffect, useRef, useState } from "react";
-import { ParameterComponentType } from "../../../../types/components";
-import HandleComponent from "./components/handleComponent";
-=======
 import { useContext, useEffect, useRef, useState } from "react";
 import { ParameterComponentType } from "../../../../types/components";
 import HandleComponent from "./components/handleComponent";
 import { PopUpContext } from "../../../../contexts/popUpContext";
 import { TabsContext } from "../../../../contexts/tabsContext";
->>>>>>> a90f0895
 
 export default function ParameterComponent({
   left,
@@ -44,11 +38,7 @@
     <div
       ref={ref}
       className={
-<<<<<<< HEAD
-        "mt-1 flex w-full flex-wrap items-center bg-gray-50 px-5 py-2 dark:bg-gray-800 dark:text-white" +
-=======
         "mt-1 flex w-full flex-wrap items-center bg-muted px-5 py-2 dark:bg-gray-800 dark:text-white" +
->>>>>>> a90f0895
         (left ? " justify-between" : " justify-end")
       }
     >
