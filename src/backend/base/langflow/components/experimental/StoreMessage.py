from langflow.custom import CustomComponent
from langflow.memory import get_messages, store_message
from langflow.schema.message import Message


class StoreMessageComponent(CustomComponent):
    display_name = "Store Message"
    description = "Stores a chat message."

    def build_config(self):
        return {
            "message": {"display_name": "Message"},
        }

    def build(
        self,
<<<<<<< HEAD
        sender: str = "User",
        sender_name: Optional[str] = None,
        session_id: Optional[str] = None,
        message: str = "",
    ) -> List[Message]:
        store_message(
            message=Message(
                text=message, sender=sender, sender_name=sender_name, flow_id=self.graph.flow_id, session_id=session_id
            )
        )
=======
        message: Message,
    ) -> Message:
        store_message(message, flow_id=self.graph.flow_id)
        self.status = get_messages()
>>>>>>> 6716a90c

        return message<|MERGE_RESOLUTION|>--- conflicted
+++ resolved
@@ -14,22 +14,9 @@
 
     def build(
         self,
-<<<<<<< HEAD
-        sender: str = "User",
-        sender_name: Optional[str] = None,
-        session_id: Optional[str] = None,
-        message: str = "",
-    ) -> List[Message]:
-        store_message(
-            message=Message(
-                text=message, sender=sender, sender_name=sender_name, flow_id=self.graph.flow_id, session_id=session_id
-            )
-        )
-=======
         message: Message,
     ) -> Message:
         store_message(message, flow_id=self.graph.flow_id)
         self.status = get_messages()
->>>>>>> 6716a90c
 
         return message