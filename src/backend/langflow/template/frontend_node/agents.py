from typing import Optional

from langchain.agents import types

from langflow.template.field.base import TemplateField
from langflow.template.field.fields import RootField
from langflow.template.frontend_node.base import FrontendNode
from langflow.template.template.base import Template

NON_CHAT_AGENTS = {
    agent_type: agent_class
    for agent_type, agent_class in types.AGENT_TO_CLASS.items()
    if "chat" not in agent_type.value
}


class AgentFrontendNode(FrontendNode):
    def add_extra_fields(self) -> None:
        self.template.set_root_field(RootField(field_type="Text"))


class SQLAgentNode(AgentFrontendNode):
    name: str = "SQLAgent"
    template: Template = Template(
        type_name="sql_agent",
        fields=[
            TemplateField(
                field_type="str",
                required=True,
                placeholder="",
                is_list=False,
                show=True,
                multiline=False,
                value="",
                name="database_uri",
            ),
            TemplateField(
                field_type="BaseLanguageModel",
                required=True,
                show=True,
                name="llm",
                display_name="LLM",
            ),
        ],
    )
    description: str = """Construct an SQL agent from an LLM and tools."""
    base_classes: list[str] = ["AgentExecutor"]

    def to_dict(self):
        return super().to_dict()


class VectorStoreRouterAgentNode(AgentFrontendNode):
    name: str = "VectorStoreRouterAgent"
    template: Template = Template(
        type_name="vectorstorerouter_agent",
        fields=[
            TemplateField(
                field_type="VectorStoreRouterToolkit",
                required=True,
                show=True,
                name="vectorstoreroutertoolkit",
                display_name="Vector Store Router Toolkit",
            ),
            TemplateField(
                field_type="BaseLanguageModel",
                required=True,
                show=True,
                name="llm",
                display_name="LLM",
            ),
        ],
    )
    description: str = """Construct an agent from a Vector Store Router."""
    base_classes: list[str] = ["AgentExecutor"]

    def to_dict(self):
        return super().to_dict()


class VectorStoreAgentNode(AgentFrontendNode):
    name: str = "VectorStoreAgent"
    template: Template = Template(
        type_name="vectorstore_agent",
        fields=[
            TemplateField(
                field_type="VectorStoreInfo",
                required=True,
                show=True,
                name="vectorstoreinfo",
                display_name="Vector Store Info",
            ),
            TemplateField(
                field_type="BaseLanguageModel",
                required=True,
                show=True,
                name="llm",
                display_name="LLM",
            ),
        ],
    )
    description: str = """Construct an agent from a Vector Store."""
    base_classes: list[str] = ["AgentExecutor"]

    def to_dict(self):
        return super().to_dict()


class SQLDatabaseNode(AgentFrontendNode):
    name: str = "SQLDatabase"
    template: Template = Template(
        type_name="sql_database",
        fields=[
            TemplateField(
                field_type="str",
                required=True,
                is_list=False,
                show=True,
                multiline=False,
                value="",
                name="uri",
            ),
        ],
    )
    description: str = """SQLAlchemy wrapper around a database."""
    base_classes: list[str] = ["SQLDatabase"]

    def to_dict(self):
        return super().to_dict()


class CSVAgentNode(AgentFrontendNode):
    name: str = "CSVAgent"
    template: Template = Template(
        type_name="csv_agent",
        fields=[
            TemplateField(
                field_type="file",
                required=True,
                show=True,
                name="path",
                value="",
                suffixes=[".csv"],
                fileTypes=["csv"],
            ),
            TemplateField(
                field_type="BaseLanguageModel",
                required=True,
                show=True,
                name="llm",
                display_name="LLM",
            ),
        ],
    )
    description: str = """Construct a CSV agent from a CSV and tools."""
    base_classes: list[str] = ["AgentExecutor"]

    def to_dict(self):
        return super().to_dict()


<<<<<<< HEAD
class InitializeAgentNode(AgentFrontendNode):
    name: str = "initialize_agent"
=======
class InitializeAgentNode(FrontendNode):
    name: str = "AgentInitializer"
    display_name: str = "AgentInitializer"
>>>>>>> 98f3c708
    template: Template = Template(
        type_name="initialize_agent",
        fields=[
            TemplateField(
                field_type="str",
                required=True,
                is_list=True,
                show=True,
                multiline=False,
                options=list(NON_CHAT_AGENTS.keys()),
                value=list(NON_CHAT_AGENTS.keys())[0],
                name="agent",
                advanced=False,
            ),
            TemplateField(
                field_type="BaseChatMemory",
                required=False,
                show=True,
                name="memory",
                advanced=False,
            ),
            TemplateField(
                field_type="Tool",
                required=False,
                show=True,
                name="tools",
                is_list=True,
                advanced=False,
            ),
            TemplateField(
                field_type="BaseLanguageModel",
                required=True,
                show=True,
                name="llm",
                display_name="LLM",
                advanced=False,
            ),
        ],
    )
    description: str = """Construct a zero shot agent from an LLM and tools."""
    base_classes: list[str] = ["AgentExecutor", "function"]

    def to_dict(self):
        return super().to_dict()

    @staticmethod
    def format_field(field: TemplateField, name: Optional[str] = None) -> None:
        # do nothing and don't return anything
        pass


class JsonAgentNode(AgentFrontendNode):
    name: str = "JsonAgent"
    template: Template = Template(
        type_name="json_agent",
        fields=[
            TemplateField(
                field_type="BaseToolkit",
                required=True,
                show=True,
                name="toolkit",
            ),
            TemplateField(
                field_type="BaseLanguageModel",
                required=True,
                show=True,
                name="llm",
                display_name="LLM",
            ),
        ],
    )
    description: str = """Construct a json agent from an LLM and tools."""
    base_classes: list[str] = ["AgentExecutor"]

    def to_dict(self):
        return super().to_dict()<|MERGE_RESOLUTION|>--- conflicted
+++ resolved
@@ -159,14 +159,9 @@
         return super().to_dict()
 
 
-<<<<<<< HEAD
-class InitializeAgentNode(AgentFrontendNode):
-    name: str = "initialize_agent"
-=======
 class InitializeAgentNode(FrontendNode):
     name: str = "AgentInitializer"
     display_name: str = "AgentInitializer"
->>>>>>> 98f3c708
     template: Template = Template(
         type_name="initialize_agent",
         fields=[
